# M2E - 'Murican to English Converter

A lightweight application for converting text from American to International English spellings.

## Features

- Converts pasted text from American to International English
- Freedom Unit to standard metric unit conversion**: Automatically converts imperial units (feet, pounds, °F, etc.) to standard metric equivalents
- Fast and responsive and minimalist interface
- Native desktop application for macOS
- Also gets rid of those pesky "smart" quotes and em-dashes that break everything
- CLI support for file and directory conversion
- Recursive directory processing with intelligent file type detection
- Clipboard conversion
- Report mode with comprehensive analysis, diff output, and CI/CD integration
- MCP (~~Murican Conversion Protocol~~ Model Context Protocol) server for use with AI agents and agentic coding tools
- Code-aware conversion that preserves code syntax while converting comments (BETA)
- Configurable unit conversion with user preferences
- macOS Services integration

GUI
![smaller cars please](screenshots/app-screenshot.png)

MCP Server Use
![MCP Server](screenshots/mcp-screenshot.png)

---

- [M2E - 'Murican to English Converter](#m2e---murican-to-english-converter)
  - [Features](#features)
  - [Installation](#installation)
    - [GUI](#gui)
    - [CLI](#cli)
    - [MCP Server](#mcp-server)
  - [How It Works](#how-it-works)
    - [Adding New Words](#adding-new-words)
    - [macOS Services Integration](#macos-services-integration)
  - [Freedom Unit Conversion](#freedom-unit-conversion)
    - [Supported Unit Types](#supported-unit-types)
    - [Examples](#examples)
    - [Configuration](#configuration)
    - [Interface Integration](#interface-integration)
    - [Troubleshooting](#troubleshooting)
  - [Technology Stack](#technology-stack)
  - [Development](#development)
    - [Prerequisites](#prerequisites)
    - [Development](#development-1)
    - [CLI Usage](#cli-usage)
    - [Clipboard Usage](#clipboard-usage)
    - [Report Mode Usage](#report-mode-usage)
    - [MCP Server Usage](#mcp-server-usage)
    - [API Usage](#api-usage)
    - [Development Mode](#development-mode)
    - [Building](#building)
  - [Project Structure](#project-structure)
  - [License](#license)

Simply paste your freedom text in the left and on the right you'll find the international English spelling.

Note: There is a known issue with typing directly in the freedom text box, I'll get to it eventually but for now pasting works fine.

## Installation

### GUI

- Visit [releases](https://github.com/sammcj/m2e/releases) and download the latest zip

### CLI

```bash
go install github.com/sammcj/m2e/cmd/m2e-cli@HEAD
```

<<<<<<< HEAD
Note: The binary will be installed as `m2e` (not `m2e-cli`).
=======
Note: The binary will may installed as `m2e` (not `m2e-cli`) depending on your system.
>>>>>>> 2e5ddc20

### MCP Server

```bash
go install github.com/sammcj/m2e/cmd/m2e-mcp@HEAD
```

---

## How It Works

The application uses JSON dictionaries to map between American and English spellings. The conversion logic is implemented in Go, which provides fast and efficient text processing. The frontend is built with React, providing a modern and responsive user interface.

### Adding New Words

There are two ways to add new words to the dictionary:

1. **User Dictionary (Recommended)**: The application automatically creates a user dictionary at `$HOME/.config/m2e/american_spellings.json` when first run. You can edit this file to add your own custom word mappings. This file will be merged with the built-in dictionary, and user entries will override built-in ones.

   Example user dictionary:
   ```json
   {
     "customize": "customise",
     "myword": "myword-british",
     "color": "colour-custom"
   }
   ```

2. **Built-in Dictionary**: For permanent additions to the application, edit the [american_spellings.json](pkg/converter/data/american_spellings.json) file. This requires rebuilding the application as the dictionary is embedded at build time.

The user dictionary provides several advantages:
- No need to rebuild the application
- Survives application updates
- Can override built-in dictionary entries
- Robust error handling - invalid JSON will show a warning but won't break the application
- Automatically created with an example entry on first run

### macOS Services Integration

The application integrates with macOS Services, allowing you to convert text from any application.

1. **Convert selected text**: Select text in any application, right-click, and choose "Convert to British English" from the Services menu.
2. **Convert files**: Right-click on a file in Finder, and select "Convert File to British English" from the Services menu to convert the file's contents.

This feature makes it easy to convert text without having to open the application directly. After installation, you may need to log out and log back in for the services to be registered with macOS.

## Freedom Unit Conversion

M2E includes intelligent imperial-to-metric unit conversion that works alongside spelling conversion. The feature is designed to be code-aware, converting units only in appropriate contexts while preserving code functionality.

### Supported Unit Types

- **Length**: feet, inches, yards, miles → metres, centimetres, kilometres
- **Mass**: pounds, ounces, tons → kilograms, grams, tonnes
- **Volume**: gallons, quarts, pints, fluid ounces → litres, millilitres
- **Temperature**: Fahrenheit → Celsius
- **Area**: square feet, acres → square metres, hectares

### Examples

**Basic conversions:**
```
"The room is 12 feet wide" → "The room is 3.7 metres wide"
"Temperature was 75°F" → "Temperature was 24°C"
"The package weighs 5 pounds" → "The package weighs 2.3 kg"
"I drove 10 miles to work" → "I drove 16 km to work"
```

**Code-aware processing:**
```go
// The buffer should be 1024 bytes in size (no conversion - bytes not imperial)
// Set the width to 100 inches for display → Set the width to 254 cm for display
const ROOM_WIDTH_FEET = 12  // ← No conversion in variable names or values
```

**Smart detection (avoids idioms):**
```
"I'm miles away from home" → (no conversion - idiomatic usage)
"They moved inch by inch" → (no conversion - idiomatic usage)
"The room is 6 feet tall" → "The room is 1.8 metres tall" (converts measurements)
```

### Configuration

Unit conversion can be customised through a configuration file at `$HOME/.config/m2e/unit_config.json`.

**Create example configuration:**

The configuration file is automatically created with default values when first needed. You can manually create and edit `$HOME/.config/m2e/unit_config.json` to customise unit conversion behaviour.

**Configuration options:**

```json
{
  "enabled": true,
  "enabledUnitTypes": ["length", "mass", "volume", "temperature", "area"],
  "precision": {
    "length": 1,
    "mass": 1,
    "volume": 1,
    "temperature": 0,
    "area": 1
  },
  "customMappings": {
    "customize": "customise"
  },
  "excludePatterns": [
    "miles?\\s+(?:away|apart|from\\s+home|ahead)",
    "inch\\s+by\\s+inch"
  ],
  "preferences": {
    "preferWholeNumbers": true,
    "maxDecimalPlaces": 2,
    "temperatureFormat": "°C",
    "useSpaceBetweenValueAndUnit": true,
    "roundingThreshold": 0.1
  },
  "detection": {
    "minConfidence": 0.5,
    "maxNumberDistance": 3,
    "detectCompoundUnits": true,
    "detectWrittenNumbers": true
  }
}
```

**Key configuration options:**

- `enabled`: Enable/disable all unit conversion
- `enabledUnitTypes`: Array of unit types to convert
- `precision`: Decimal places for each unit type
- `customMappings`: Custom unit mappings (American → British)
- `excludePatterns`: Regex patterns to exclude from conversion
- `preferences.preferWholeNumbers`: Round to whole numbers when close (e.g., 2.98 → 3)
- `preferences.temperatureFormat`: Use "°C" or "degrees Celsius"
- `detection.minConfidence`: Minimum confidence (0.0-1.0) to convert a detected unit
- `detection.maxNumberDistance`: Maximum words between number and unit

### Interface Integration

Unit conversion is available across all interfaces:

**GUI**: Toggle unit conversion in the application interface

**CLI**: Use the `-units` flag
```bash
m2e -units "The room is 12 feet wide"
echo "Temperature was 75°F" | m2e -units
```

**MCP Server**: Add `convert_units` parameter
```json
{
  "name": "convert_text",
  "arguments": {
    "text": "The room is 12 feet wide",
    "convert_units": "true"
  }
}
```

**API Server**: Include `convert_units` in request body
```json
{
  "text": "The room is 12 feet wide",
  "convert_units": true
}
```

### Troubleshooting

For detailed troubleshooting help, see the [Unit Conversion Troubleshooting Guide](docs/UNIT_CONVERSION_GUIDE.md).

**Quick fixes:**

1. **Units not converting**: Check if unit conversion is enabled and the unit type is in `enabledUnitTypes`
2. **Unexpected conversions**: Add exclusion patterns for specific phrases in `excludePatterns`
3. **Wrong precision**: Adjust precision settings for each unit type
4. **Configuration errors**: Validate JSON syntax and check error messages

**Reset to defaults:**
```bash
# Remove user configuration to use defaults
rm ~/.config/m2e/unit_config.json
```

## Technology Stack

- **Backend**: Go >= 1.24
- **Frontend**: React >= 18
- **Framework**: Wails v2.10
- **Build System**: Go modules and npm

## Development

### Prerequisites

- Go 1.24 or later
- Node.js 22 or later
- Wails CLI v2.10.1 or later

### Development

1. Clone the repository
   ```bash
   git clone https://github.com/sammcj/m2e.git
   cd m2e
   ```
2. Install dependencies
   ```bash
   go mod tidy
   ```
3. Build
   ```bash
   make build
   ```

The project includes a Makefile for common development tasks:

```bash
make          # Run lint, test, and build (default)
make lint     # Run linter and format check
make test     # Run all tests
make build    # Build the application
make clean    # Clean build artifacts
```

### CLI Usage

The application can be run from the command line to convert files or piped text.

**Build the CLI from source:**
```bash
make build-cli
```

**Convert text:**
```bash
m2e "I love color and flavor"                # Convert text to stdout
echo "I love color" | m2e                    # Convert piped text
```

**Convert a file:**
```bash
m2e document.txt                              # Convert file to stdout
m2e -o converted.txt document.txt             # Convert file to output file
m2e -units document.txt                       # Convert with unit conversion
```

**Convert a directory (all plain text files recursively):**
```bash
m2e /path/to/directory                        # Process all text files in-place
m2e -units /path/to/directory                 # Process with unit conversion
```

**Legacy usage (for backwards compatibility):**
```bash
m2e -input yourfile.txt -output converted.txt # Legacy flags still work
```

**CLI Options:**
- `-o, -output`: Output file to write to (writes to stdout if not specified)
- `-units`: Freedom Unit Conversion (default: false)
- `-no-smart-quotes`: Disable smart quote normalisation (default: false)
- `-report`: Enable analysis mode instead of conversion
- `-h, -help`: Show help message

**Legacy Options (backwards compatibility):**
- `-input`: Input file to convert (use positional argument instead)

**Directory Processing:**
When a directory path is provided instead of a file:
- Recursively processes all plain text files (detects file types intelligently)
- Skips binary files, hidden files, and common non-text formats
- Supports both report mode and in-place editing
- Shows clear progress indicators for which files are being processed

**Report Mode Options:**
- `-report`: Enable report mode with analysis and formatted output
- `-diff`: Show git-style diff of changes (report mode only)
- `-text`: Show converted text output (report mode only)
- `-markdown`: Show markdown-rendered output (report mode, default: true)
- `-stats`: Show conversion statistics (report mode, default: true)
- `-width`: Set output width for formatting (report mode, default: 80)
- `-exit-on-change`: Exit with code 1 if changes are detected (report mode only)

### Clipboard Usage

The CLI can also be used to convert the contents of the clipboard directly.

**Convert clipboard text:**

Set the `M2E_CLIPBOARD` environment variable to `1` or `true` and call the CLI:

```bash
M2E_CLIPBOARD=1 m2e
```

The converted text will be copied back to the clipboard.

### Report Mode Usage

The CLI includes a comprehensive report mode for detailed analysis and formatted output of text conversion operations, perfect for CI/CD pipelines and detailed reporting.

**Basic report mode usage:**

```bash
m2e -report document.md                    # Analyse single file with default output
m2e -report /path/to/directory              # Analyse all text files in directory
echo "I love color" | m2e -report         # Analyse piped text
```

If built from source:
```bash
./build/bin/m2e -report document.md
./build/bin/m2e -report /path/to/directory
echo "I love color" | ./build/bin/m2e -report
```

**Output options:**
```bash
m2e -report -diff document.md              # Show git-style diff for single file
m2e -report -diff /path/to/directory        # Show diffs for all files with changes
m2e -report -text document.md              # Show converted text
m2e -report -markdown document.md          # Show markdown-rendered output (default)
m2e -report -stats document.md             # Show conversion statistics (default)
```

**Unit conversion in report mode:**
```bash
m2e -report -units "The room is 12 feet wide"
```

**CI/CD integration:**
```bash
m2e -report -exit-on-change README.md      # Exit with code 1 if changes needed (single file)
m2e -report -exit-on-change /docs/         # Exit with code 1 if any files need changes (directory)
```

**Comprehensive analysis:**
```bash
m2e -report -diff -stats -units document.md
```

**Report mode exit codes:**
- `0`: Success (no errors)
- `1`: Changes detected (only when `-exit-on-change` is used)
- `2`: Error occurred

---

### MCP Server Usage

The application can be run as an MCP (Model Context Protocol) server to provide conversion functionality to AI agents and tools.

**Build the MCP server from source:**
```bash
make build-mcp
```

**Run the MCP server in Streamable HTTP mode:**

If installed via `go install`:
```bash
m2e-mcp
```

If built from source:
```bash
./build/bin/m2e-mcp
```
The server will serve up on /mcp and start on port 8081 by default. You can change this by setting the `MCP_PORT` environment variable.

MCP client configuration:

```json
{
  "mcpServers": {
    "m2e": {
      "timeout": 60,
      "type": "streamableHttp",
      "url": "http://localhost:8081/mcp",
      "autoApprove": [
        "convert_text"
      ]
    }
  }
}
```

**Run the MCP server in STDIO mode:**

If installed via `go install`:
```bash
MCP_TRANSPORT=stdio m2e-mcp
```

If built from source:
```bash
MCP_TRANSPORT=stdio ./build/bin/m2e-mcp
```

**Available Tools:**
- `convert_text`: Converts American English text to British English with optional unit conversion
  - Parameters:
    - `text` (string, required) - The text to convert
    - `convert_units` (string, optional) - Freedom Unit Conversion ("true"/"false", default: "false")
    - `normalise_smart_quotes` (string, optional) - Normalise smart quotes to regular quotes ("true"/"false", default: "true")
- `convert_file`: Converts a file from American English to British English and saves it back
  - Parameters:
    - `file_path` (string, required) - The fully qualified path to the file to convert
    - `convert_units` (string, optional) - Freedom Unit Conversion ("true"/"false", default: "false")
    - `normalise_smart_quotes` (string, optional) - Normalise smart quotes to regular quotes ("true"/"false", default: "true")
  - Uses intelligent processing: for plain text files (.txt, .md, etc.), converts all text but preserves code within markdown blocks. For code/config files (.go, .js, .py, etc.), only converts comments to preserve functionality.

**Available Resources:**
- `dictionary://american-to-british`: Access to the American-to-British dictionary mapping

**Example MCP client usage:**

Convert text:
```json
{
  "jsonrpc": "2.0",
  "method": "tools/call",
  "params": {
    "name": "convert_text",
    "arguments": {
      "text": "I love color and flavor. The room is 12 feet wide.",
      "convert_units": "true"
    }
  },
  "id": 1
}
```

Convert a file:
```json
{
  "jsonrpc": "2.0",
  "method": "tools/call",
  "params": {
    "name": "convert_file",
    "arguments": {
      "file_path": "/path/to/your/file.txt",
      "convert_units": "true",
      "normalise_smart_quotes": "true"
    }
  },
  "id": 2
}
```

---

### API Usage

The application can be run as an API server to provide conversion functionality programmatically.

**Install the API server via go install:**
```bash
go install github.com/sammcj/m2e/cmd/m2e-server@HEAD
```

**Build the server from source:**
```bash
make build-server
```

**Run the server:**

If installed via `go install`:
```bash
m2e-server
```

If built from source:
```bash
./build/bin/m2e-server
```
The server will start on port 8080 by default. You can change this by setting the `API_PORT` environment variable.

**Endpoints:**

- `POST /api/v1/convert`

  Converts text from American to British English with optional unit conversion.

  **Request Body:**
  ```json
  {
    "text": "I love color and flavor. The room is 12 feet wide.",
    "convert_units": true,
    "normalise_smart_quotes": true
  }
  ```

  **Parameters:**
  - `text` (string, required): The text to convert
  - `convert_units` (boolean, optional): Freedom Unit Conversion (default: false)
  - `normalise_smart_quotes` (boolean, optional): Normalise smart quotes to regular quotes (default: true)

  **Response:**
  ```json
  {
    "text": "I love colour and flavour. The room is 3.7 metres wide."
  }
  ```

- `GET /api/v1/health`

  Returns a 200 OK status if the server is running.

---

### Development Mode

To run the application in development mode:

```bash
wails dev
```

This will start the application with hot reloading for both frontend and backend changes.

### Building

To build the application for production:

```bash
make build
# or
./build-macos.sh
```

This will create a native application optimised for Apple Silicon in the `build/bin` directory.

---

## Project Structure

```
m2e/
├── build/                # Build artifacts
├── frontend/             # Frontend code using React
│   ├── src/
│   │   ├── App.jsx       # Main application component
│   │   └── App.css       # Application styles
│   ├── index.html
│   └── package.json
├── pkg/
│   └── converter/        # Go package for conversion logic
│       ├── converter.go  # Main conversion functionality
│       ├── codeaware.go  # Code-aware conversion with syntax highlighting
│       └── data/         # JSON dictionaries
├── tests/                # Test files
│   ├── converter_test.go # Basic conversion tests
│   ├── codeaware_test.go # Code-aware functionality tests
│   ├── chroma_test.go    # Syntax highlighting tests
│   └── mcp_convert_file_test.go # MCP convert_file tool tests
├── Makefile              # Development automation
├── main.go               # Main application entry
├── app.go                # Application setup and binding to frontend
└── wails.json            # Wails configuration
```
## License

- Copyright © 2025 Sam McLeod
- [MIT](LICENSE)<|MERGE_RESOLUTION|>--- conflicted
+++ resolved
@@ -71,11 +71,7 @@
 go install github.com/sammcj/m2e/cmd/m2e-cli@HEAD
 ```
 
-<<<<<<< HEAD
-Note: The binary will be installed as `m2e` (not `m2e-cli`).
-=======
 Note: The binary will may installed as `m2e` (not `m2e-cli`) depending on your system.
->>>>>>> 2e5ddc20
 
 ### MCP Server
 
